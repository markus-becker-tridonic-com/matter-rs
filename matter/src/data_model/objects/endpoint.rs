/*
 *
 *    Copyright (c) 2020-2022 Project CHIP Authors
 *
 *    Licensed under the Apache License, Version 2.0 (the "License");
 *    you may not use this file except in compliance with the License.
 *    You may obtain a copy of the License at
 *
 *        http://www.apache.org/licenses/LICENSE-2.0
 *
 *    Unless required by applicable law or agreed to in writing, software
 *    distributed under the License is distributed on an "AS IS" BASIS,
 *    WITHOUT WARRANTIES OR CONDITIONS OF ANY KIND, either express or implied.
 *    See the License for the specific language governing permissions and
 *    limitations under the License.
 */

use crate::{data_model::objects::ClusterType, error::*, interaction_model::core::IMStatusCode};

use std::fmt;

<<<<<<< HEAD
=======
use super::DeviceType;

>>>>>>> 40f4fd5d
pub const CLUSTERS_PER_ENDPT: usize = 9;

pub struct Endpoint {
    dev_type: DeviceType,
    clusters: Vec<Box<dyn ClusterType>>,
}

pub type BoxedClusters = [Box<dyn ClusterType>];

impl Endpoint {
    pub fn new(dev_type: DeviceType) -> Result<Box<Endpoint>, Error> {
        Ok(Box::new(Endpoint {
            dev_type,
            clusters: Vec::with_capacity(CLUSTERS_PER_ENDPT),
        }))
    }

    pub fn add_cluster(&mut self, cluster: Box<dyn ClusterType>) -> Result<(), Error> {
        if self.clusters.len() < self.clusters.capacity() {
            self.clusters.push(cluster);
            Ok(())
        } else {
            Err(Error::NoSpace)
        }
    }

    pub fn get_dev_type(&self) -> &DeviceType {
        &self.dev_type
    }

    fn get_cluster_index(&self, cluster_id: u32) -> Option<usize> {
        self.clusters.iter().position(|c| c.base().id == cluster_id)
    }

    pub fn get_cluster(&self, cluster_id: u32) -> Result<&dyn ClusterType, Error> {
        let index = self
            .get_cluster_index(cluster_id)
            .ok_or(Error::ClusterNotFound)?;
        Ok(self.clusters[index].as_ref())
    }

    pub fn get_cluster_mut(&mut self, cluster_id: u32) -> Result<&mut dyn ClusterType, Error> {
        let index = self
            .get_cluster_index(cluster_id)
            .ok_or(Error::ClusterNotFound)?;
        Ok(self.clusters[index].as_mut())
    }

    // Returns a slice of clusters, with either a single cluster or all (wildcard)
    pub fn get_wildcard_clusters(
        &self,
        cluster: Option<u32>,
    ) -> Result<(&BoxedClusters, bool), IMStatusCode> {
        if let Some(c) = cluster {
            if let Some(i) = self.get_cluster_index(c) {
                Ok((&self.clusters[i..i + 1], false))
            } else {
                Err(IMStatusCode::UnsupportedCluster)
            }
        } else {
            Ok((self.clusters.as_slice(), true))
        }
    }

    // Returns a slice of clusters, with either a single cluster or all (wildcard)
    pub fn get_wildcard_clusters_mut(
        &mut self,
        cluster: Option<u32>,
    ) -> Result<(&mut BoxedClusters, bool), IMStatusCode> {
        if let Some(c) = cluster {
            if let Some(i) = self.get_cluster_index(c) {
                Ok((&mut self.clusters[i..i + 1], false))
            } else {
                Err(IMStatusCode::UnsupportedCluster)
            }
        } else {
            Ok((&mut self.clusters[..], true))
        }
    }
}

impl std::fmt::Display for Endpoint {
    fn fmt(&self, f: &mut fmt::Formatter<'_>) -> fmt::Result {
        write!(f, "clusters:[")?;
        let mut comma = "";
        for element in self.clusters.iter() {
            write!(f, "{} {{ {} }}", comma, element.base())?;
            comma = ", ";
        }
        write!(f, "]")
    }
}<|MERGE_RESOLUTION|>--- conflicted
+++ resolved
@@ -19,11 +19,8 @@
 
 use std::fmt;
 
-<<<<<<< HEAD
-=======
 use super::DeviceType;
 
->>>>>>> 40f4fd5d
 pub const CLUSTERS_PER_ENDPT: usize = 9;
 
 pub struct Endpoint {
